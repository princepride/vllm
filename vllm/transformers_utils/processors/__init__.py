# SPDX-License-Identifier: Apache-2.0
# SPDX-FileCopyrightText: Copyright contributors to the vLLM project
"""
Multi-modal processors may be defined in this directory for the following
reasons:

- There is no processing file defined by HF Hub or Transformers library.
- There is a need to override the existing processor to support vLLM.
"""

from vllm.transformers_utils.processors.bagel import BagelProcessor
from vllm.transformers_utils.processors.deepseek_vl2 import DeepseekVLV2Processor
from vllm.transformers_utils.processors.hunyuan_vl import HunYuanVLProcessor
from vllm.transformers_utils.processors.hunyuan_vl_image import HunYuanVLImageProcessor
from vllm.transformers_utils.processors.ovis import OvisProcessor
from vllm.transformers_utils.processors.ovis2_5 import Ovis2_5Processor

__all__ = [
<<<<<<< HEAD
    "BagelProcessor",
    "DeepseekVLV2Processor",
=======
    "DeepseekVLV2Processor",
    "HunYuanVLProcessor",
    "HunYuanVLImageProcessor",
>>>>>>> 64763823
    "OvisProcessor",
    "Ovis2_5Processor",
]<|MERGE_RESOLUTION|>--- conflicted
+++ resolved
@@ -16,14 +16,10 @@
 from vllm.transformers_utils.processors.ovis2_5 import Ovis2_5Processor
 
 __all__ = [
-<<<<<<< HEAD
     "BagelProcessor",
-    "DeepseekVLV2Processor",
-=======
     "DeepseekVLV2Processor",
     "HunYuanVLProcessor",
     "HunYuanVLImageProcessor",
->>>>>>> 64763823
     "OvisProcessor",
     "Ovis2_5Processor",
 ]