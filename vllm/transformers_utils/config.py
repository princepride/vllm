# SPDX-License-Identifier: Apache-2.0
# SPDX-FileCopyrightText: Copyright contributors to the vLLM project

import os
from collections.abc import Callable
from dataclasses import asdict
from functools import cache, partial
from importlib.metadata import version
from pathlib import Path
from typing import Any, Literal, TypeAlias

import huggingface_hub
from huggingface_hub import (
    get_safetensors_metadata,
)
from packaging.version import Version
from transformers import GenerationConfig, PretrainedConfig
from transformers.configuration_utils import ALLOWED_LAYER_TYPES
from transformers.models.auto.image_processing_auto import get_image_processor_config
from transformers.models.auto.modeling_auto import (
    MODEL_FOR_CAUSAL_LM_MAPPING_NAMES,
    MODEL_MAPPING_NAMES,
)
from transformers.models.auto.tokenization_auto import get_tokenizer_config
from transformers.utils import CONFIG_NAME as HF_CONFIG_NAME

from vllm import envs
from vllm.config.utils import getattr_iter
from vllm.logger import init_logger
from vllm.transformers_utils.utils import parse_safetensors_file_metadata

from .config_parser_base import ConfigParserBase
from .gguf_utils import (
    check_gguf_file,
    is_gguf,
    is_remote_gguf,
    split_remote_gguf,
)
from .repo_utils import (
    _get_hf_token,
    file_or_path_exists,
    get_hf_file_to_dict,
    list_repo_files,
    try_get_local_file,
    with_retry,
)

if envs.VLLM_USE_MODELSCOPE:
    from modelscope import AutoConfig
else:
    from transformers import AutoConfig

MISTRAL_CONFIG_NAME = "params.json"

logger = init_logger(__name__)


class LazyConfigDict(dict):
    def __getitem__(self, key):
        if isinstance(value := super().__getitem__(key), type):
            return value

        import vllm.transformers_utils.configs as configs

        return getattr(configs, value)


_CONFIG_REGISTRY: dict[str, type[PretrainedConfig]] = LazyConfigDict(
<<<<<<< HEAD
    bagel="BagelConfig",
=======
    afmoe="AfmoeConfig",
>>>>>>> 64763823
    chatglm="ChatGLMConfig",
    deepseek_vl_v2="DeepseekVLV2Config",
    deepseek_v32="DeepseekV3Config",
    flex_olmo="FlexOlmoConfig",
    hunyuan_vl="HunYuanVLConfig",
    kimi_linear="KimiLinearConfig",
    kimi_vl="KimiVLConfig",
    RefinedWeb="RWConfig",  # For tiiuae/falcon-40b(-instruct)
    RefinedWebModel="RWConfig",  # For tiiuae/falcon-7b(-instruct)
    jais="JAISConfig",
    mlp_speculator="MLPSpeculatorConfig",
    medusa="MedusaConfig",
    midashenglm="MiDashengLMConfig",
    eagle="EAGLEConfig",
    speculators="SpeculatorsConfig",
    nemotron="NemotronConfig",
    olmo3="Olmo3Config",
    ovis="OvisConfig",
    ultravox="UltravoxConfig",
    step3_vl="Step3VLConfig",
    step3_text="Step3TextConfig",
    qwen3_next="Qwen3NextConfig",
    lfm2_moe="Lfm2MoeConfig",
    tarsier2="Tarsier2Config",
)

_CONFIG_ATTRS_MAPPING: dict[str, str] = {
    "llm_config": "text_config",
}

_AUTO_CONFIG_KWARGS_OVERRIDES: dict[str, dict[str, Any]] = {
    "internvl_chat": {"has_no_defaults_at_init": True},
    "Llama_Nemotron_Nano_VL": {"attn_implementation": "eager"},
    "NVLM_D": {"has_no_defaults_at_init": True},
}


class HFConfigParser(ConfigParserBase):
    def parse(
        self,
        model: str | Path,
        trust_remote_code: bool,
        revision: str | None = None,
        code_revision: str | None = None,
        **kwargs,
    ) -> tuple[dict, PretrainedConfig]:
        kwargs["local_files_only"] = huggingface_hub.constants.HF_HUB_OFFLINE
        config_dict, _ = PretrainedConfig.get_config_dict(
            model,
            revision=revision,
            code_revision=code_revision,
            token=_get_hf_token(),
            **kwargs,
        )
        # Use custom model class if it's in our registry
        model_type = config_dict.get("model_type")
        if model_type is None:
            model_type = (
                "speculators"
                if config_dict.get("speculators_config") is not None
                else model_type
            )
        # Allow hf_overrides to override model_type before checking _CONFIG_REGISTRY
        if (hf_overrides := kwargs.pop("hf_overrides", None)) is not None:
            model_type = hf_overrides.get("model_type", model_type)

        if model_type in _CONFIG_REGISTRY:
            config_class = _CONFIG_REGISTRY[model_type]
            config = config_class.from_pretrained(
                model,
                revision=revision,
                code_revision=code_revision,
                token=_get_hf_token(),
                **kwargs,
            )
        else:
            try:
                kwargs = _maybe_update_auto_config_kwargs(kwargs, model_type=model_type)
                config = AutoConfig.from_pretrained(
                    model,
                    trust_remote_code=trust_remote_code,
                    revision=revision,
                    code_revision=code_revision,
                    token=_get_hf_token(),
                    **kwargs,
                )
            except ValueError as e:
                if (
                    not trust_remote_code
                    and "requires you to execute the configuration file" in str(e)
                ):
                    err_msg = (
                        "Failed to load the model config. If the model "
                        "is a custom model not yet available in the "
                        "HuggingFace transformers library, consider setting "
                        "`trust_remote_code=True` in LLM or using the "
                        "`--trust-remote-code` flag in the CLI."
                    )
                    raise RuntimeError(err_msg) from e
                else:
                    raise e
        config = _maybe_remap_hf_config_attrs(config)
        return config_dict, config


class MistralConfigParser(ConfigParserBase):
    def parse(
        self,
        model: str | Path,
        trust_remote_code: bool,
        revision: str | None = None,
        code_revision: str | None = None,
        **kwargs,
    ) -> tuple[dict, PretrainedConfig]:
        # This function loads a params.json config which
        # should be used when loading models in mistral format
        config_dict = _download_mistral_config_file(model, revision)
        if (
            max_position_embeddings := config_dict.get("max_position_embeddings")
        ) is None:
            max_position_embeddings = _maybe_retrieve_max_pos_from_hf(
                model, revision, **kwargs
            )
            config_dict["max_position_embeddings"] = max_position_embeddings

        from vllm.transformers_utils.configs.mistral import adapt_config_dict

        # Get missing fields from HF config if available
        try:
            hf_config_dict, _ = PretrainedConfig.get_config_dict(
                model,
                revision=revision,
                code_revision=code_revision,
                token=_get_hf_token(),
                **kwargs,
            )
        except OSError:  # Not found
            hf_config_dict = {}

        config = adapt_config_dict(config_dict, defaults=hf_config_dict)

        # Mistral configs may define sliding_window as list[int]. Convert it
        # to int and add the layer_types list[str] to make it HF compatible
        if (sliding_window := getattr(config, "sliding_window", None)) and isinstance(
            sliding_window, list
        ):
            pattern_repeats = config.num_hidden_layers // len(sliding_window)
            layer_types = sliding_window * pattern_repeats
            config.layer_types = [
                "full_attention" if layer_type is None else "sliding_attention"
                for layer_type in layer_types
            ]
            config.sliding_window = next(filter(None, sliding_window), None)

        return config_dict, config


_CONFIG_FORMAT_TO_CONFIG_PARSER: dict[str, type[ConfigParserBase]] = {
    "hf": HFConfigParser,
    "mistral": MistralConfigParser,
}

ConfigFormat = Literal[
    "auto",
    "hf",
    "mistral",
]


def get_config_parser(config_format: str) -> ConfigParserBase:
    """Get the config parser for a given config format."""
    if config_format not in _CONFIG_FORMAT_TO_CONFIG_PARSER:
        raise ValueError(f"Unknown config format `{config_format}`.")
    return _CONFIG_FORMAT_TO_CONFIG_PARSER[config_format]()


def register_config_parser(config_format: str):
    """Register a customized vllm config parser.
     When a config format is not supported by vllm, you can register a customized
    config parser to support it.
     Args:
         config_format (str): The config parser format name.
     Examples:

         >>> from vllm.transformers_utils.config import (get_config_parser,
                                                         register_config_parser)
         >>> from vllm.transformers_utils.config_parser_base import ConfigParserBase
         >>>
         >>> @register_config_parser("custom_config_parser")
         ... class CustomConfigParser(ConfigParserBase):
         ...     def parse(
         ...         self,
         ...         model: Union[str, Path],
         ...         trust_remote_code: bool,
         ...         revision: str | None = None,
         ...         code_revision: str | None = None,
         ...         **kwargs,
         ...     ) -> tuple[dict, PretrainedConfig]:
         ...         raise NotImplementedError
         >>>
         >>> type(get_config_parser("custom_config_parser"))
         <class 'CustomConfigParser'>
    """  # noqa: E501

    def _wrapper(config_parser_cls):
        if config_format in _CONFIG_FORMAT_TO_CONFIG_PARSER:
            logger.warning(
                "Config format `%s` is already registered, and will be "
                "overwritten by the new parser class `%s`.",
                config_format,
                config_parser_cls,
            )
        if not issubclass(config_parser_cls, ConfigParserBase):
            raise ValueError(
                "The config parser must be a subclass of `ConfigParserBase`."
            )
        _CONFIG_FORMAT_TO_CONFIG_PARSER[config_format] = config_parser_cls
        logger.info(
            "Registered config parser `%s` with config format `%s`",
            config_parser_cls,
            config_format,
        )
        return config_parser_cls

    return _wrapper


def set_default_rope_theta(config: PretrainedConfig, default_theta: float) -> None:
    """Some models may have no rope_theta in their config but still use RoPE.
    This function sets a default rope_theta if it's missing."""
    if getattr(config, "rope_parameters", None) is None:
        config.rope_parameters = {"rope_type": "default"}
    if "rope_theta" not in config.rope_parameters:
        config.rope_parameters["rope_theta"] = default_theta


def patch_rope_parameters(config: PretrainedConfig) -> None:
    """Provide backwards compatibility for RoPE."""
    rope_theta_names = ("rope_theta", "rotary_emb_base")
    rope_theta = getattr_iter(config, rope_theta_names, None)
    if Version(version("transformers")) < Version("5.0.0.dev0"):
        # Transformers v4 installed, legacy config fields may be present
        if (rope_scaling := getattr(config, "rope_scaling", None)) is not None:
            config.rope_parameters = rope_scaling
        if rope_theta is not None:
            if not hasattr(config, "rope_parameters"):
                config.rope_parameters = {"rope_type": "default"}
            config.rope_parameters["rope_theta"] = rope_theta
        partial_rotary_factor_names = ("partial_rotary_factor", "rotary_pct")
        partial_rotary_factor = getattr_iter(config, partial_rotary_factor_names, None)
        if partial_rotary_factor is not None:
            if not hasattr(config, "rope_parameters"):
                config.rope_parameters = {"rope_type": "default"}
            config.rope_parameters["partial_rotary_factor"] = partial_rotary_factor
    elif rope_theta is not None or hasattr(config, "rope_parameters"):
        # Transformers v5 installed
        config.standardize_rope_params()
        config.validate_rope()

    # No RoPE parameters to patch
    if getattr(config, "rope_parameters", None) is None:
        return

    # Add original_max_position_embeddings if present
    if ompe := getattr(config, "original_max_position_embeddings", None):
        config.rope_parameters["original_max_position_embeddings"] = ompe

    # Handle nested rope_parameters in interleaved sliding attention models
    if set(config.rope_parameters.keys()).issubset(ALLOWED_LAYER_TYPES):
        for rope_parameters_layer_type in config.rope_parameters.values():
            patch_rope_parameters_dict(rope_parameters_layer_type)
    else:
        patch_rope_parameters_dict(config.rope_parameters)


def patch_rope_parameters_dict(rope_parameters: dict[str, Any]) -> None:
    if "rope_type" in rope_parameters and "type" in rope_parameters:
        rope_type = rope_parameters["rope_type"]
        rope_type_legacy = rope_parameters["type"]
        if (rope_type_legacy == "su" and rope_type == "longrope") or (
            rope_type_legacy == "mrope" and rope_type == "default"
        ):
            pass  # No action needed
        elif rope_type != rope_type_legacy:
            raise ValueError(
                f"Found conflicts between 'rope_type={rope_type}' (modern "
                f"field) and 'type={rope_type_legacy}' (legacy field). "
                "You should only specify one of them."
            )

    if "rope_type" not in rope_parameters and "type" in rope_parameters:
        rope_parameters["rope_type"] = rope_parameters["type"]
        logger.info("Replacing legacy 'type' key with 'rope_type'")

    if "rope_type" not in rope_parameters:
        raise ValueError("rope_parameters should have a 'rope_type' key")

    if rope_parameters["rope_type"] == "su":
        rope_parameters["rope_type"] = "longrope"
        logger.warning("Replacing legacy rope_type 'su' with 'longrope'")
    elif rope_parameters["rope_type"] == "mrope":
        if "mrope_section" not in rope_parameters:
            raise ValueError(
                "Legacy rope_type 'mrope' requires 'mrope_section' in rope_parameters"
            )
        rope_parameters["rope_type"] = "default"
        logger.warning("Replacing legacy rope_type 'mrope' with 'default'")


def _uses_mrope(config: PretrainedConfig) -> bool:
    rope_parameters = getattr(config, "rope_parameters", None)
    if rope_parameters is None:
        return False

    return "mrope_section" in rope_parameters


def uses_mrope(config: PretrainedConfig) -> bool:
    """Detect if the model with this config uses M-ROPE."""
    return (
        _uses_mrope(config)
        or _uses_mrope(config.get_text_config())
        or thinker_uses_mrope(config)
    )


def thinker_uses_mrope(config: PretrainedConfig) -> bool:
    """Detect if the model contains a thinker config and it uses M-ROPE."""
    thinker_config = getattr(config, "thinker_config", None)
    if thinker_config is None:
        return False

    thinker_text_config = getattr(thinker_config, "text_config", None)
    if thinker_text_config is None:
        return False

    return uses_mrope(thinker_text_config)


def uses_xdrope_dim(config: PretrainedConfig) -> int:
    """Detect if the model with this config uses XD-ROPE."""
    xdrope_section = getattr(config, "xdrope_section", None)
    if xdrope_section is not None and isinstance(xdrope_section, list):
        return len(xdrope_section)
    rope_scaling = getattr(config, "rope_scaling", None)
    if rope_scaling is None:
        return 0

    if isinstance(rope_scaling, dict) and "xdrope_section" in rope_scaling:
        xdrope_section = rope_scaling["xdrope_section"]
        if xdrope_section is not None and isinstance(xdrope_section, list):
            return len(xdrope_section)

    return 0


def is_encoder_decoder(config: PretrainedConfig) -> bool:
    """Detect if the model with this config is used as an encoder/decoder."""

    def _is_encoder_decoder(config: PretrainedConfig) -> bool:
        return getattr(config, "is_encoder_decoder", False)

    return _is_encoder_decoder(config) or _is_encoder_decoder(config.get_text_config())


def is_interleaved(config: PretrainedConfig) -> bool:
    """
    Detect if the model with this config is used with interleaved attention.
    """
    text_config = config.get_text_config()
    if layer_types := getattr(text_config, "layer_types", None):
        return len(set(layer_types)) > 1
    return False


def _maybe_update_auto_config_kwargs(kwargs: dict[str, Any], model_type: str):
    """
    Update kwargs for AutoConfig initialization based on model_type
    """
    if model_type in _AUTO_CONFIG_KWARGS_OVERRIDES:
        kwargs.update(_AUTO_CONFIG_KWARGS_OVERRIDES[model_type])
    return kwargs


def _maybe_remap_hf_config_attrs(config: PretrainedConfig) -> PretrainedConfig:
    """Remap config attributes to match the expected names."""
    for old_attr, new_attr in _CONFIG_ATTRS_MAPPING.items():
        if hasattr(config, old_attr):
            if not hasattr(config, new_attr):
                config.update({new_attr: getattr(config, old_attr)})
            logger.debug("Remapped config attribute '%s' to '%s'", old_attr, new_attr)
    return config


def maybe_override_with_speculators(
    model: str,
    tokenizer: str | None,
    trust_remote_code: bool,
    revision: str | None = None,
    vllm_speculative_config: dict[str, Any] | None = None,
    **kwargs,
) -> tuple[str, str | None, dict[str, Any] | None]:
    """
    Resolve model configuration when speculators are detected.

    Checks if the provided model is a speculators model and if so, extracts
    the target model configuration and builds the speculative config.

    Args:
        model: Model name or path
        tokenizer: Tokenizer name or path
        trust_remote_code: Whether to trust remote code
        revision: Model revision
        vllm_speculative_config: Existing vLLM speculative config

    Returns:
        Tuple of (resolved_model, resolved_tokenizer, speculative_config)
    """
    if check_gguf_file(model):
        kwargs["gguf_file"] = Path(model).name
        gguf_model_repo = Path(model).parent
    elif is_remote_gguf(model):
        repo_id, _ = split_remote_gguf(model)
        gguf_model_repo = Path(repo_id)
    else:
        gguf_model_repo = None
    kwargs["local_files_only"] = huggingface_hub.constants.HF_HUB_OFFLINE
    config_dict, _ = PretrainedConfig.get_config_dict(
        model if gguf_model_repo is None else gguf_model_repo,
        revision=revision,
        trust_remote_code=trust_remote_code,
        token=_get_hf_token(),
        **kwargs,
    )
    speculators_config = config_dict.get("speculators_config")

    if speculators_config is None:
        # No speculators config found, return original values
        return model, tokenizer, vllm_speculative_config

    # Speculators format detected - process overrides
    from vllm.transformers_utils.configs.speculators.base import SpeculatorsConfig

    speculative_config = SpeculatorsConfig.extract_vllm_speculative_config(
        config_dict=config_dict
    )

    # Set the draft model to the speculators model
    speculative_config["model"] = model

    # Override model and tokenizer with the verifier model from config
    verifier_model = speculators_config["verifier"]["name_or_path"]
    model = tokenizer = verifier_model

    return model, tokenizer, speculative_config


def get_config(
    model: str | Path,
    trust_remote_code: bool,
    revision: str | None = None,
    code_revision: str | None = None,
    config_format: str | ConfigFormat = "auto",
    hf_overrides_kw: dict[str, Any] | None = None,
    hf_overrides_fn: Callable[[PretrainedConfig], PretrainedConfig] | None = None,
    **kwargs,
) -> PretrainedConfig:
    # Separate model folder from file path for GGUF models

    _is_gguf = is_gguf(model)
    _is_remote_gguf = is_remote_gguf(model)
    if _is_gguf:
        if check_gguf_file(model):
            # Local GGUF file
            kwargs["gguf_file"] = Path(model).name
            model = Path(model).parent
        elif _is_remote_gguf:
            # Remote GGUF - extract repo_id from repo_id:quant_type format
            # The actual GGUF file will be downloaded later by GGUFModelLoader
            # Keep model as repo_id:quant_type for download, but use repo_id for config
            model, _ = split_remote_gguf(model)

    if config_format == "auto":
        try:
            # First check for Mistral to avoid defaulting to
            # Transformers implementation.
            if file_or_path_exists(model, MISTRAL_CONFIG_NAME, revision=revision):
                config_format = "mistral"
            elif (_is_gguf and not _is_remote_gguf) or file_or_path_exists(
                model, HF_CONFIG_NAME, revision=revision
            ):
                config_format = "hf"
            # Remote GGUF models must have config.json in repo,
            # otherwise the config can't be parsed correctly.
            # FIXME(Isotr0py): Support remote GGUF repos without config.json
            elif _is_remote_gguf and not file_or_path_exists(
                model, HF_CONFIG_NAME, revision=revision
            ):
                err_msg = (
                    "Could not find config.json for remote GGUF model repo. "
                    "To load remote GGUF model through `<repo_id>:<quant_type>`, "
                    "ensure your model has config.json (HF format) file. "
                    "Otherwise please specify --hf-config-path <original_repo> "
                    "in engine args to fetch config from unquantized hf model."
                )
                logger.error(err_msg)
                raise ValueError(err_msg)
            else:
                raise ValueError(
                    "Could not detect config format for no config file found. "
                    "With config_format 'auto', ensure your model has either "
                    "config.json (HF format) or params.json (Mistral format). "
                    "Otherwise please specify your_custom_config_format "
                    "in engine args for customized config parser."
                )

        except Exception as e:
            error_message = (
                "Invalid repository ID or local directory specified:"
                " '{model}'.\nPlease verify the following requirements:\n"
                "1. Provide a valid Hugging Face repository ID.\n"
                "2. Specify a local directory that contains a recognized "
                "configuration file.\n"
                "   - For Hugging Face models: ensure the presence of a "
                "'config.json'.\n"
                "   - For Mistral models: ensure the presence of a "
                "'params.json'.\n"
            ).format(model=model)

            raise ValueError(error_message) from e

    config_parser = get_config_parser(config_format)
    config_dict, config = config_parser.parse(
        model,
        trust_remote_code=trust_remote_code,
        revision=revision,
        code_revision=code_revision,
        hf_overrides=hf_overrides_kw,
        **kwargs,
    )
    # Special architecture mapping check for GGUF models
    if _is_gguf:
        if config.model_type not in MODEL_FOR_CAUSAL_LM_MAPPING_NAMES:
            raise RuntimeError(f"Can't get gguf config for {config.model_type}.")
        model_type = MODEL_FOR_CAUSAL_LM_MAPPING_NAMES[config.model_type]
        config.update({"architectures": [model_type]})

    # Architecture mapping for models without explicit architectures field
    if not config.architectures:
        if config.model_type not in MODEL_MAPPING_NAMES:
            logger.warning(
                "Model config does not have a top-level 'architectures' field: "
                "expecting `hf_overrides={'architectures': ['...']}` to be passed "
                "in engine args."
            )
        else:
            model_type = MODEL_MAPPING_NAMES[config.model_type]
            config.update({"architectures": [model_type]})

    # ModelOpt 0.31.0 and after saves the quantization config in the model
    # config file.
    quantization_config = config_dict.get("quantization_config", None)

    # ModelOpt 0.29.0 and before saves the quantization config in a separate
    # "hf_quant_config.json" in the same directory as the model config file.
    if quantization_config is None and file_or_path_exists(
        model, "hf_quant_config.json", revision
    ):
        quantization_config = get_hf_file_to_dict(
            "hf_quant_config.json", model, revision
        )

    if quantization_config is not None:
        config.quantization_config = quantization_config
        # auto-enable DeepGEMM UE8M0 if model config requests it
        scale_fmt = quantization_config.get("scale_fmt", None)
        if scale_fmt in ("ue8m0",):
            if not envs.is_set("VLLM_USE_DEEP_GEMM_E8M0"):
                os.environ["VLLM_USE_DEEP_GEMM_E8M0"] = "1"
                logger.info_once(
                    (
                        "Detected quantization_config.scale_fmt=%s; "
                        "enabling UE8M0 for DeepGEMM."
                    ),
                    scale_fmt,
                )
            elif not envs.VLLM_USE_DEEP_GEMM_E8M0:
                logger.warning_once(
                    (
                        "Model config requests UE8M0 "
                        "(quantization_config.scale_fmt=%s), but "
                        "VLLM_USE_DEEP_GEMM_E8M0=0 is set; "
                        "UE8M0 for DeepGEMM disabled."
                    ),
                    scale_fmt,
                )

    if hf_overrides_kw:
        logger.debug("Overriding HF config with %s", hf_overrides_kw)
        config.update(hf_overrides_kw)
    if hf_overrides_fn:
        logger.debug("Overriding HF config with %s", hf_overrides_fn)
        config = hf_overrides_fn(config)

    # Exhaustively patch RoPE parameters everywhere they might be
    patch_rope_parameters(config)
    patch_rope_parameters(config.get_text_config())
    SubConfigs: TypeAlias = dict[str, PretrainedConfig]
    sub_configs: SubConfigs | None = getattr(config, "sub_configs", None)
    if sub_configs:
        for sub_config in sub_configs:
            patch_rope_parameters(getattr(config, sub_config))

    if trust_remote_code:
        maybe_register_config_serialize_by_value()

    return config


@cache
def get_pooling_config(model: str, revision: str | None = "main") -> dict | None:
    """
    This function gets the pooling and normalize
    config from the model - only applies to
    sentence-transformers models.

    Args:
        model: The name of the Hugging Face model.
        revision: The specific version of the model to use.
            Defaults to 'main'.

    Returns:
        A dictionary containing the pooling type and whether
            normalization is used, or None if no pooling configuration is found.
    """
    if is_remote_gguf(model):
        model, _ = split_remote_gguf(model)

    modules_file_name = "modules.json"

    modules_dict = None
    if file_or_path_exists(
        model=model, config_name=modules_file_name, revision=revision
    ):
        modules_dict = get_hf_file_to_dict(modules_file_name, model, revision)

    if modules_dict is None:
        return None

    logger.info("Found sentence-transformers modules configuration.")

    pooling = next(
        (
            item
            for item in modules_dict
            if item["type"] == "sentence_transformers.models.Pooling"
        ),
        None,
    )
    normalize = bool(
        next(
            (
                item
                for item in modules_dict
                if item["type"] == "sentence_transformers.models.Normalize"
            ),
            False,
        )
    )

    if pooling:
        pooling_file_name = "{}/config.json".format(pooling["path"])
        pooling_dict = get_hf_file_to_dict(pooling_file_name, model, revision)
        pooling_type_name = next(
            (item for item, val in pooling_dict.items() if val is True), None
        )

        if pooling_type_name is not None:
            pooling_type_name = get_pooling_config_name(pooling_type_name)

        logger.info("Found pooling configuration.")
        return {"pooling_type": pooling_type_name, "normalize": normalize}

    return None


def get_pooling_config_name(pooling_name: str) -> str | None:
    if "pooling_mode_" in pooling_name:
        pooling_name = pooling_name.replace("pooling_mode_", "")

    if "_" in pooling_name:
        pooling_name = pooling_name.split("_")[0]

    if "lasttoken" in pooling_name:
        pooling_name = "last"

    supported_pooling_types = ["LAST", "ALL", "CLS", "STEP", "MEAN"]
    pooling_type_name = pooling_name.upper()

    if pooling_type_name in supported_pooling_types:
        return pooling_type_name

    raise NotImplementedError(f"Pooling type {pooling_type_name} not supported")


@cache
def get_sentence_transformer_tokenizer_config(
    model: str | Path, revision: str | None = "main"
):
    """
    Returns the tokenization configuration dictionary for a
    given Sentence Transformer BERT model.

    Parameters:
    - model (str|Path): The name of the Sentence Transformer
    BERT model.
    - revision (str, optional): The revision of the m
    odel to use. Defaults to 'main'.

    Returns:
    - dict: A dictionary containing the configuration parameters
    for the Sentence Transformer BERT model.
    """
    sentence_transformer_config_files = [
        "sentence_bert_config.json",
        "sentence_roberta_config.json",
        "sentence_distilbert_config.json",
        "sentence_camembert_config.json",
        "sentence_albert_config.json",
        "sentence_xlm-roberta_config.json",
        "sentence_xlnet_config.json",
    ]
    encoder_dict = None

    for config_file in sentence_transformer_config_files:
        if (
            try_get_local_file(model=model, file_name=config_file, revision=revision)
            is not None
        ):
            encoder_dict = get_hf_file_to_dict(config_file, model, revision)
            if encoder_dict:
                break

    if not encoder_dict and not Path(model).is_absolute():
        try:
            # If model is on HuggingfaceHub, get the repo files
            repo_files = list_repo_files(
                model, revision=revision, token=_get_hf_token()
            )
        except Exception:
            repo_files = []

        for config_name in sentence_transformer_config_files:
            if config_name in repo_files:
                encoder_dict = get_hf_file_to_dict(config_name, model, revision)
                if encoder_dict:
                    break

    if not encoder_dict:
        return None

    logger.info("Found sentence-transformers tokenize configuration.")

    if all(k in encoder_dict for k in ("max_seq_length", "do_lower_case")):
        return encoder_dict
    return None


def maybe_register_config_serialize_by_value() -> None:
    """Try to register HF model configuration class to serialize by value

    If trust_remote_code is set, and the model's config file specifies an
    `AutoConfig` class, then the config class is typically an instance of
    a custom class imported from the HF modules cache.

    Examples:

    >>> from transformers import AutoConfig
    >>> klass = AutoConfig.from_pretrained(
    ...     "meta-llama/Meta-Llama-3-8B", trust_remote_code=True
    ... )
    >>> klass.__class__  # transformers.models.llama.configuration_llama.LlamaConfig
    >>> import transformers_modules  # error, not initialized
    >>> klass = AutoConfig.from_pretrained(
    ...     "deepseek-ai/DeepSeek-V2.5", trust_remote_code=True
    ... )
    >>> import transformers_modules  # success, initialized
    >>> klass.__class__  # transformers_modules.deepseek-ai.DeepSeek-V2.5.98b11844770b2c3ffc18b175c758a803640f4e77.configuration_deepseek.DeepseekV2Config

    In the DeepSeek example, the config class is an instance of a custom
    class that is not serializable by default. This class will not be
    importable in spawned workers, and won't exist at all on
    other nodes, which breaks serialization of the config.

    In this function we tell the cloudpickle serialization library to pass
    instances of these generated classes by value instead of by reference,
    i.e. the class definition is serialized along with its data so that the
    class module does not need to be importable on the receiving end.

    See: https://github.com/cloudpipe/cloudpickle?tab=readme-ov-file#overriding-pickles-serialization-mechanism-for-importable-constructs
    """  # noqa
    try:
        import transformers_modules

        transformers_modules_available = True
    except ImportError:
        transformers_modules_available = False

    try:
        import multiprocessing
        import pickle

        import cloudpickle

        from vllm.config import VllmConfig

        # Register multiprocessing reducers to handle cross-process
        # serialization of VllmConfig objects that may contain custom configs
        # from transformers_modules
        def _reduce_config(config: VllmConfig):
            return (pickle.loads, (cloudpickle.dumps(config),))

        multiprocessing.reducer.register(VllmConfig, _reduce_config)

        # Register transformers_modules with cloudpickle if available
        if transformers_modules_available:
            cloudpickle.register_pickle_by_value(transformers_modules)

            # ray vendors its own version of cloudpickle
            from vllm.v1.executor.ray_utils import ray

            if ray:
                ray.cloudpickle.register_pickle_by_value(transformers_modules)

    except Exception as e:
        logger.warning(
            "Unable to register remote classes used by"
            " trust_remote_code with by-value serialization. This may"
            " lead to a later error. If remote code is not needed"
            " remove `--trust-remote-code`",
            exc_info=e,
        )


def get_hf_image_processor_config(
    model: str | Path,
    hf_token: bool | str | None = None,
    revision: str | None = None,
    **kwargs,
) -> dict[str, Any]:
    # ModelScope does not provide an interface for image_processor
    if envs.VLLM_USE_MODELSCOPE:
        return dict()
    # Separate model folder from file path for GGUF models
    if check_gguf_file(model):
        model = Path(model).parent
    elif is_remote_gguf(model):
        model, _ = split_remote_gguf(model)
    return get_image_processor_config(
        model, token=hf_token, revision=revision, **kwargs
    )


def get_hf_text_config(config: PretrainedConfig):
    """Get the "sub" config relevant to llm for multi modal models.
    No op for pure text models.
    """
    text_config = config.get_text_config()

    if text_config is not config and not hasattr(text_config, "num_attention_heads"):
        raise ValueError(
            "The text_config extracted from the model config does not have "
            "`num_attention_heads` attribute. This indicates a mismatch "
            "between the model config and vLLM's expectations. Please "
            "ensure that the model config is compatible with vLLM."
        )

    return text_config


def try_get_generation_config(
    model: str,
    trust_remote_code: bool,
    revision: str | None = None,
    config_format: str | ConfigFormat = "auto",
) -> GenerationConfig | None:
    try:
        return GenerationConfig.from_pretrained(
            model,
            revision=revision,
        )
    except OSError:  # Not found
        try:
            config = get_config(
                model,
                trust_remote_code=trust_remote_code,
                revision=revision,
                config_format=config_format,
            )
            return GenerationConfig.from_model_config(config)
        except OSError:  # Not found
            return None


def try_get_safetensors_metadata(
    model: str,
    *,
    revision: str | None = None,
):
    get_safetensors_metadata_partial = partial(
        get_safetensors_metadata,
        model,
        revision=revision,
        token=_get_hf_token(),
    )

    try:
        return with_retry(
            get_safetensors_metadata_partial, "Error retrieving safetensors"
        )
    except Exception:
        return None


def try_get_tokenizer_config(
    pretrained_model_name_or_path: str | os.PathLike,
    trust_remote_code: bool,
    revision: str | None = None,
) -> dict[str, Any] | None:
    try:
        return get_tokenizer_config(
            pretrained_model_name_or_path,
            trust_remote_code=trust_remote_code,
            revision=revision,
        )
    except Exception:
        return None


@cache
def try_get_dense_modules(
    model: str | Path,
    revision: str | None = None,
) -> list[dict[str, Any]] | None:
    try:
        modules = get_hf_file_to_dict("modules.json", model, revision)
        if not modules:
            return None

        if isinstance(modules, dict):
            modules = modules.get("modules", [])

        dense_modules = [
            m for m in modules if m.get("type") == "sentence_transformers.models.Dense"
        ]
        if not dense_modules:
            return None

        layer_configs = []
        for module in dense_modules:
            folder = module.get("path", "")

            config_path = f"{folder}/config.json" if folder else "config.json"
            layer_config = get_hf_file_to_dict(config_path, model, revision)
            if not layer_config:
                continue
            layer_config["folder"] = folder
            layer_configs.append(layer_config)
        return layer_configs
    except Exception:
        return None


def get_safetensors_params_metadata(
    model: str,
    *,
    revision: str | None = None,
) -> dict[str, Any]:
    """
    Get the safetensors metadata for remote model repository.
    """
    full_metadata = {}
    if (model_path := Path(model)).exists():
        safetensors_to_check = model_path.glob("*.safetensors")
        full_metadata = {
            param_name: info
            for file_path in safetensors_to_check
            if file_path.is_file()
            for param_name, info in parse_safetensors_file_metadata(file_path).items()
        }
    else:
        repo_mt = try_get_safetensors_metadata(model, revision=revision)
        if repo_mt and (files_mt := repo_mt.files_metadata):
            full_metadata = {
                param_name: asdict(info)
                for file_mt in files_mt.values()
                for param_name, info in file_mt.tensors.items()
            }
    return full_metadata


def _download_mistral_config_file(model, revision) -> dict:
    config_file_name = "params.json"
    config_dict = get_hf_file_to_dict(config_file_name, model, revision)
    if config_dict is None:
        raise ValueError(
            f"Failed to load mistral '{config_file_name}' config for model "
            f"{model}. Please check if the model is a mistral-format model "
            f"and if the config file exists."
        )
    assert isinstance(config_dict, dict)
    return config_dict


def _maybe_retrieve_max_pos_from_hf(model, revision, **kwargs) -> int:
    max_position_embeddings = 128_000
    try:
        trust_remote_code_val = kwargs.get("trust_remote_code", False)
        hf_config = get_config(
            model=model,
            trust_remote_code=trust_remote_code_val,
            revision=revision,
            config_format="hf",
        )
        if hf_value := hf_config.get_text_config().max_position_embeddings:
            max_position_embeddings = hf_value
    except Exception as e:
        logger.warning(
            "The params.json file is missing 'max_position_embeddings'"
            " and could not get a value from the HF config."
            " Defaulting to 128000",
            exc_info=e,
        )

    return max_position_embeddings<|MERGE_RESOLUTION|>--- conflicted
+++ resolved
@@ -66,11 +66,8 @@
 
 
 _CONFIG_REGISTRY: dict[str, type[PretrainedConfig]] = LazyConfigDict(
-<<<<<<< HEAD
+    afmoe="AfmoeConfig",  
     bagel="BagelConfig",
-=======
-    afmoe="AfmoeConfig",
->>>>>>> 64763823
     chatglm="ChatGLMConfig",
     deepseek_vl_v2="DeepseekVLV2Config",
     deepseek_v32="DeepseekV3Config",
