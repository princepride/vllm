# SPDX-License-Identifier: Apache-2.0
# SPDX-FileCopyrightText: Copyright contributors to the vLLM project

from collections.abc import Mapping, Set
from dataclasses import dataclass, field
from typing import Any, Literal

import pytest
from packaging.version import Version
from transformers import __version__ as TRANSFORMERS_VERSION

from vllm.config.model import ModelDType, TokenizerMode


@dataclass(frozen=True)
class _HfExamplesInfo:
    default: str
    """The default model to use for testing this architecture."""

    extras: Mapping[str, str] = field(default_factory=dict)
    """Extra models to use for testing this architecture."""

    tokenizer: str | None = None
    """Set the tokenizer to load for this architecture."""

    tokenizer_mode: TokenizerMode | str = "auto"
    """Set the tokenizer type for this architecture."""

    speculative_model: str | None = None
    """
    The default model to use for testing this architecture, which is only used
    for speculative decoding.
    """

    speculative_method: str | None = None
    """
    The method to use for speculative decoding.
    """

    min_transformers_version: str | None = None
    """
    The minimum version of HF Transformers that is required to run this model.
    """

    max_transformers_version: str | None = None
    """
    The maximum version of HF Transformers that this model runs on.
    """

    transformers_version_reason: str | None = None
    """
    The reason for the minimum/maximum version requirement.
    """

    require_embed_inputs: bool = False
    """
    If `True`, enables prompt and multi-modal embedding inputs while
    disabling tokenization.
    """

    dtype: ModelDType = "auto"
    """
    The data type for the model weights and activations.
    """

    enforce_eager: bool = False
    """
    Whether to enforce eager execution. If True, we will
    disable CUDA graph and always execute the model in eager mode.
    If False, we will use CUDA graph and eager execution in hybrid.
    """

    is_available_online: bool = True
    """
    Set this to `False` if the name of this architecture no longer exists on
    the HF repo. To maintain backwards compatibility, we have not removed them
    from the main model registry, so without this flag the registry tests will
    fail.
    """

    trust_remote_code: bool = False
    """The `trust_remote_code` level required to load the model."""

    hf_overrides: dict[str, Any] = field(default_factory=dict)
    """The `hf_overrides` required to load the model."""

    max_model_len: int | None = None
    """
    The maximum model length to use for this model. Some models default to a
    length that is too large to fit into memory in CI.
    """

    revision: str | None = None
    """
    The specific revision (commit hash, tag, or branch) to use for the model.
    If not specified, the default revision will be used.
    """

    max_num_seqs: int | None = None
    """Maximum number of sequences to be processed in a single iteration."""

    use_original_num_layers: bool = False
    """
    If True, use the original number of layers from the model config 
    instead of minimal layers for testing.
    """

    def check_transformers_version(
        self,
        *,
        on_fail: Literal["error", "skip", "return"],
        check_min_version: bool = True,
        check_max_version: bool = True,
    ) -> str | None:
        """
        If the installed transformers version does not meet the requirements,
        perform the given action.
        """
        if (
            self.min_transformers_version is None
            and self.max_transformers_version is None
        ):
            return None

        current_version = TRANSFORMERS_VERSION
        cur_base_version = Version(current_version).base_version
        min_version = self.min_transformers_version
        max_version = self.max_transformers_version
        msg = f"`transformers=={current_version}` installed, but `transformers"
        # Only check the base version for the min/max version, otherwise preview
        # models cannot be run because `x.yy.0.dev0`<`x.yy.0`
        if (
            check_min_version
            and min_version
            and Version(cur_base_version) < Version(min_version)
        ):
            msg += f">={min_version}` is required to run this model."
        elif (
            check_max_version
            and max_version
            and Version(cur_base_version) > Version(max_version)
        ):
            msg += f"<={max_version}` is required to run this model."
        else:
            return None

        if self.transformers_version_reason:
            msg += f" Reason: {self.transformers_version_reason}"

        if on_fail == "error":
            raise RuntimeError(msg)
        elif on_fail == "skip":
            pytest.skip(msg)

        return msg

    def check_available_online(
        self,
        *,
        on_fail: Literal["error", "skip"],
    ) -> None:
        """
        If the model is not available online, perform the given action.
        """
        if not self.is_available_online:
            msg = "Model is not available online"

            if on_fail == "error":
                raise RuntimeError(msg)
            else:
                pytest.skip(msg)


_TEXT_GENERATION_EXAMPLE_MODELS = {
    # [Decoder-only]
    "AfmoeForCausalLM": _HfExamplesInfo(
        "arcee-ai/Trinity-Nano",
        is_available_online=False,
    ),
    "ApertusForCausalLM": _HfExamplesInfo("swiss-ai/Apertus-8B-Instruct-2509"),
    "AquilaModel": _HfExamplesInfo("BAAI/AquilaChat-7B", trust_remote_code=True),
    "AquilaForCausalLM": _HfExamplesInfo("BAAI/AquilaChat2-7B", trust_remote_code=True),
    "ArceeForCausalLM": _HfExamplesInfo("arcee-ai/AFM-4.5B-Base"),
    "ArcticForCausalLM": _HfExamplesInfo(
        "Snowflake/snowflake-arctic-instruct", trust_remote_code=True
    ),
    "BaiChuanForCausalLM": _HfExamplesInfo(
        "baichuan-inc/Baichuan-7B", trust_remote_code=True
    ),
    "BaichuanForCausalLM": _HfExamplesInfo(
        "baichuan-inc/Baichuan2-7B-chat", trust_remote_code=True
    ),
    "BailingMoeForCausalLM": _HfExamplesInfo(
        "inclusionAI/Ling-lite-1.5", trust_remote_code=True
    ),
    "BailingMoeV2ForCausalLM": _HfExamplesInfo(
        "inclusionAI/Ling-mini-2.0", trust_remote_code=True
    ),
    "BambaForCausalLM": _HfExamplesInfo(
        "ibm-ai-platform/Bamba-9B-v1",
        extras={"tiny": "hmellor/tiny-random-BambaForCausalLM"},
    ),
    "BloomForCausalLM": _HfExamplesInfo(
        "bigscience/bloom-560m", {"1b": "bigscience/bloomz-1b1"}
    ),
    "ChatGLMModel": _HfExamplesInfo(
        "zai-org/chatglm3-6b", trust_remote_code=True, max_transformers_version="4.48"
    ),
    "ChatGLMForConditionalGeneration": _HfExamplesInfo(
        "thu-coai/ShieldLM-6B-chatglm3",
        trust_remote_code=True,
    ),
    "CohereForCausalLM": _HfExamplesInfo(
        "CohereLabs/c4ai-command-r-v01", trust_remote_code=True
    ),
    "Cohere2ForCausalLM": _HfExamplesInfo(
        "CohereLabs/c4ai-command-r7b-12-2024",
        trust_remote_code=True,
    ),
    "CwmForCausalLM": _HfExamplesInfo("facebook/cwm", min_transformers_version="4.58"),
    "DbrxForCausalLM": _HfExamplesInfo("databricks/dbrx-instruct"),
    "DeciLMForCausalLM": _HfExamplesInfo(
        "nvidia/Llama-3_3-Nemotron-Super-49B-v1",
        trust_remote_code=True,
    ),
    "DeepseekForCausalLM": _HfExamplesInfo(
        "deepseek-ai/deepseek-moe-16b-base",
        trust_remote_code=True,
    ),
    "DeepseekV2ForCausalLM": _HfExamplesInfo(
        "deepseek-ai/DeepSeek-V2-Lite-Chat",
        trust_remote_code=True,
    ),
    "DeepseekV3ForCausalLM": _HfExamplesInfo(
        "deepseek-ai/DeepSeek-V3",
        trust_remote_code=True,
    ),
    "DeepseekV32ForCausalLM": _HfExamplesInfo("deepseek-ai/DeepSeek-V3.2-Exp"),
    "Ernie4_5ForCausalLM": _HfExamplesInfo("baidu/ERNIE-4.5-0.3B-PT"),
    "Ernie4_5_MoeForCausalLM": _HfExamplesInfo("baidu/ERNIE-4.5-21B-A3B-PT"),
    "ExaoneForCausalLM": _HfExamplesInfo(
        "LGAI-EXAONE/EXAONE-3.0-7.8B-Instruct", trust_remote_code=True
    ),
    "Exaone4ForCausalLM": _HfExamplesInfo("LGAI-EXAONE/EXAONE-4.0-32B"),
    "Fairseq2LlamaForCausalLM": _HfExamplesInfo("mgleize/fairseq2-dummy-Llama-3.2-1B"),
    "FalconForCausalLM": _HfExamplesInfo("tiiuae/falcon-7b"),
    "FalconH1ForCausalLM": _HfExamplesInfo("tiiuae/Falcon-H1-0.5B-Base"),
    "FlexOlmoForCausalLM": _HfExamplesInfo("allenai/Flex-reddit-2x7B-1T"),
    "GemmaForCausalLM": _HfExamplesInfo("google/gemma-1.1-2b-it"),
    "Gemma2ForCausalLM": _HfExamplesInfo(
        "google/gemma-2-9b", extras={"tiny": "google/gemma-2-2b-it"}
    ),
    "Gemma3ForCausalLM": _HfExamplesInfo("google/gemma-3-1b-it"),
    "Gemma3nForCausalLM": _HfExamplesInfo("google/gemma-3n-E2B-it"),
    "GlmForCausalLM": _HfExamplesInfo("zai-org/glm-4-9b-chat-hf"),
    "Glm4ForCausalLM": _HfExamplesInfo("zai-org/GLM-4-9B-0414"),
    "Glm4MoeForCausalLM": _HfExamplesInfo("zai-org/GLM-4.5"),
    "GPT2LMHeadModel": _HfExamplesInfo("openai-community/gpt2", {"alias": "gpt2"}),
    "GPTBigCodeForCausalLM": _HfExamplesInfo(
        "bigcode/starcoder",
        extras={
            "tiny": "bigcode/tiny_starcoder_py",
            "santacoder": "bigcode/gpt_bigcode-santacoder",
        },
    ),
    "GPTJForCausalLM": _HfExamplesInfo(
        "Milos/slovak-gpt-j-405M", {"6b": "EleutherAI/gpt-j-6b"}
    ),
    "GPTNeoXForCausalLM": _HfExamplesInfo(
        "EleutherAI/pythia-70m", {"1b": "EleutherAI/pythia-1.4b"}
    ),
    "GptOssForCausalLM": _HfExamplesInfo("lmsys/gpt-oss-20b-bf16"),
    "GraniteForCausalLM": _HfExamplesInfo("ibm/PowerLM-3b"),
    "GraniteMoeForCausalLM": _HfExamplesInfo("ibm/PowerMoE-3b"),
    "GraniteMoeHybridForCausalLM": _HfExamplesInfo(
        "ibm-granite/granite-4.0-tiny-preview"
    ),
    "GraniteMoeSharedForCausalLM": _HfExamplesInfo(
        "ibm-research/moe-7b-1b-active-shared-experts"
    ),
    "Grok1ModelForCausalLM": _HfExamplesInfo(
        "hpcai-tech/grok-1", trust_remote_code=True
    ),
    "HunYuanDenseV1ForCausalLM": _HfExamplesInfo("tencent/Hunyuan-7B-Instruct"),
    "HunYuanMoEV1ForCausalLM": _HfExamplesInfo(
        "tencent/Hunyuan-A13B-Instruct", trust_remote_code=True
    ),
    "InternLMForCausalLM": _HfExamplesInfo(
        "internlm/internlm-chat-7b", trust_remote_code=True
    ),
    "InternLM2ForCausalLM": _HfExamplesInfo(
        "internlm/internlm2-chat-7b", trust_remote_code=True
    ),
    "InternLM2VEForCausalLM": _HfExamplesInfo(
        "OpenGVLab/Mono-InternVL-2B", trust_remote_code=True
    ),
    "InternLM3ForCausalLM": _HfExamplesInfo(
        "internlm/internlm3-8b-instruct", trust_remote_code=True
    ),
    "JAISLMHeadModel": _HfExamplesInfo("inceptionai/jais-13b-chat"),
    "JambaForCausalLM": _HfExamplesInfo(
        "ai21labs/AI21-Jamba-1.5-Mini",
        extras={
            "tiny": "ai21labs/Jamba-tiny-dev",
            "random": "ai21labs/Jamba-tiny-random",
        },
    ),
    "KimiLinearForCausalLM": _HfExamplesInfo(
        "moonshotai/Kimi-Linear-48B-A3B-Instruct", trust_remote_code=True
    ),
    "Lfm2ForCausalLM": _HfExamplesInfo("LiquidAI/LFM2-1.2B"),
    "Lfm2MoeForCausalLM": _HfExamplesInfo(
        "LiquidAI/LFM2-8B-A1B", min_transformers_version="4.58"
    ),
    "LlamaForCausalLM": _HfExamplesInfo(
        "meta-llama/Llama-3.2-1B-Instruct",
        extras={
            "guard": "meta-llama/Llama-Guard-3-1B",
            "hermes": "NousResearch/Hermes-3-Llama-3.1-8B",
            "fp8": "RedHatAI/Meta-Llama-3.1-8B-Instruct-FP8",
            "tiny": "hmellor/tiny-random-LlamaForCausalLM",
        },
    ),
    "LLaMAForCausalLM": _HfExamplesInfo(
        "decapoda-research/llama-7b-hf", is_available_online=False
    ),
    "Llama4ForCausalLM": _HfExamplesInfo(
        "meta-llama/Llama-4-Scout-17B-16E-Instruct",
    ),
    "LongcatFlashForCausalLM": _HfExamplesInfo(
        "meituan-longcat/LongCat-Flash-Chat", trust_remote_code=True
    ),
    "MambaForCausalLM": _HfExamplesInfo("state-spaces/mamba-130m-hf"),
    "Mamba2ForCausalLM": _HfExamplesInfo(
        "mistralai/Mamba-Codestral-7B-v0.1",
        extras={
            "random": "yujiepan/mamba2-codestral-v0.1-tiny-random",
        },
    ),
    "FalconMambaForCausalLM": _HfExamplesInfo("tiiuae/falcon-mamba-7b-instruct"),
    "MiniCPMForCausalLM": _HfExamplesInfo(
        "openbmb/MiniCPM-2B-sft-bf16", trust_remote_code=True
    ),
    "MiniCPM3ForCausalLM": _HfExamplesInfo(
        "openbmb/MiniCPM3-4B", trust_remote_code=True
    ),
    "MiniMaxForCausalLM": _HfExamplesInfo("MiniMaxAI/MiniMax-Text-01-hf"),
    "MiniMaxText01ForCausalLM": _HfExamplesInfo(
        "MiniMaxAI/MiniMax-Text-01",
        trust_remote_code=True,
        revision="a59aa9cbc53b9fb8742ca4e9e1531b9802b6fdc3",
    ),
    "MiniMaxM1ForCausalLM": _HfExamplesInfo(
        "MiniMaxAI/MiniMax-M1-40k", trust_remote_code=True
    ),
    "MiniMaxM2ForCausalLM": _HfExamplesInfo(
        "MiniMaxAI/MiniMax-M2",
        trust_remote_code=True,
    ),
    "MistralForCausalLM": _HfExamplesInfo("mistralai/Mistral-7B-Instruct-v0.1"),
    "MistralLarge3ForCausalLM": _HfExamplesInfo(
        "mistralai/Mistral-Large-3-675B-Instruct-2512-NVFP4", is_available_online=False
    ),
    "MixtralForCausalLM": _HfExamplesInfo(
        "mistralai/Mixtral-8x7B-Instruct-v0.1",
        {"tiny": "TitanML/tiny-mixtral"},
    ),
    "MptForCausalLM": _HfExamplesInfo("mpt", is_available_online=False),
    "MPTForCausalLM": _HfExamplesInfo("mosaicml/mpt-7b"),
    "NemotronForCausalLM": _HfExamplesInfo("nvidia/Minitron-8B-Base"),
    "NemotronHForCausalLM": _HfExamplesInfo(
        "nvidia/Nemotron-H-8B-Base-8K", trust_remote_code=True
    ),
    "OlmoForCausalLM": _HfExamplesInfo("allenai/OLMo-1B-hf"),
    "Olmo2ForCausalLM": _HfExamplesInfo("allenai/OLMo-2-0425-1B"),
    "Olmo3ForCausalLM": _HfExamplesInfo("allenai/Olmo-3-7B-Instruct"),
    "OlmoeForCausalLM": _HfExamplesInfo("allenai/OLMoE-1B-7B-0924-Instruct"),
    "OpenPanguMTPModel": _HfExamplesInfo(
        "FreedomIntelligence/openPangu-Ultra-MoE-718B-V1.1",
        trust_remote_code=True,
        is_available_online=False,
    ),
    "OPTForCausalLM": _HfExamplesInfo(
        "facebook/opt-125m", {"1b": "facebook/opt-iml-max-1.3b"}
    ),
    "OrionForCausalLM": _HfExamplesInfo(
        "OrionStarAI/Orion-14B-Chat", trust_remote_code=True
    ),
    "OuroForCausalLM": _HfExamplesInfo("ByteDance/Ouro-1.4B", trust_remote_code=True),
    "PanguEmbeddedForCausalLM": _HfExamplesInfo(
        "FreedomIntelligence/openPangu-Embedded-7B-V1.1", trust_remote_code=True
    ),
    "PanguUltraMoEForCausalLM": _HfExamplesInfo(
        "FreedomIntelligence/openPangu-Ultra-MoE-718B-V1.1",
        trust_remote_code=True,
        is_available_online=False,
    ),
    "PersimmonForCausalLM": _HfExamplesInfo("adept/persimmon-8b-chat"),
    "PhiForCausalLM": _HfExamplesInfo("microsoft/phi-2"),
    "Phi3ForCausalLM": _HfExamplesInfo("microsoft/Phi-3-mini-4k-instruct"),
    "PhiMoEForCausalLM": _HfExamplesInfo(
        "microsoft/Phi-3.5-MoE-instruct", trust_remote_code=True
    ),
    "Plamo2ForCausalLM": _HfExamplesInfo(
        "pfnet/plamo-2-1b",
        trust_remote_code=True,
    ),
    "Plamo3ForCausalLM": _HfExamplesInfo(
        "pfnet/plamo-3-nict-2b-base",
        trust_remote_code=True,
    ),
    "QWenLMHeadModel": _HfExamplesInfo(
        "Qwen/Qwen-7B-Chat",
        max_transformers_version="4.53",
        transformers_version_reason="HF model uses remote code that is not compatible with latest Transformers",  # noqa: E501
        trust_remote_code=True,
    ),
    "Qwen2ForCausalLM": _HfExamplesInfo(
        "Qwen/Qwen2-0.5B-Instruct",
        extras={
            "2.5": "Qwen/Qwen2.5-0.5B-Instruct",
            "2.5-1.5B": "Qwen/Qwen2.5-1.5B-Instruct",
        },
    ),
    "Qwen2MoeForCausalLM": _HfExamplesInfo("Qwen/Qwen1.5-MoE-A2.7B-Chat"),
    "Qwen3ForCausalLM": _HfExamplesInfo("Qwen/Qwen3-8B"),
    "Qwen3MoeForCausalLM": _HfExamplesInfo("Qwen/Qwen3-30B-A3B"),
    "Qwen3NextForCausalLM": _HfExamplesInfo(
        "Qwen/Qwen3-Next-80B-A3B-Instruct",
        extras={"tiny-random": "tiny-random/qwen3-next-moe"},
        min_transformers_version="4.56.3",
    ),
    "RWForCausalLM": _HfExamplesInfo("tiiuae/falcon-40b"),
    "SeedOssForCausalLM": _HfExamplesInfo(
        "ByteDance-Seed/Seed-OSS-36B-Instruct",
        trust_remote_code=True,
    ),
    "SmolLM3ForCausalLM": _HfExamplesInfo("HuggingFaceTB/SmolLM3-3B"),
    "StableLMEpochForCausalLM": _HfExamplesInfo("stabilityai/stablelm-zephyr-3b"),
    "StableLmForCausalLM": _HfExamplesInfo("stabilityai/stablelm-3b-4e1t"),
    "Starcoder2ForCausalLM": _HfExamplesInfo("bigcode/starcoder2-3b"),
    "Step3TextForCausalLM": _HfExamplesInfo("stepfun-ai/step3", trust_remote_code=True),
    "SolarForCausalLM": _HfExamplesInfo(
        "upstage/solar-pro-preview-instruct", trust_remote_code=True
    ),
    "TeleChatForCausalLM": _HfExamplesInfo(
        "chuhac/TeleChat2-35B", trust_remote_code=True
    ),
    "TeleChat2ForCausalLM": _HfExamplesInfo(
        "Tele-AI/TeleChat2-3B", trust_remote_code=True
    ),
    "TeleFLMForCausalLM": _HfExamplesInfo(
        "CofeAI/FLM-2-52B-Instruct-2407", trust_remote_code=True
    ),
    "XverseForCausalLM": _HfExamplesInfo(
        "xverse/XVERSE-7B-Chat",
        tokenizer="meta-llama/Llama-2-7b",
        trust_remote_code=True,
    ),
    "Zamba2ForCausalLM": _HfExamplesInfo("Zyphra/Zamba2-7B-instruct"),
    "MiMoForCausalLM": _HfExamplesInfo("XiaomiMiMo/MiMo-7B-RL", trust_remote_code=True),
    "Dots1ForCausalLM": _HfExamplesInfo("rednote-hilab/dots.llm1.inst"),
}

_EMBEDDING_EXAMPLE_MODELS = {
    # [Text-only]
    "BertModel": _HfExamplesInfo("BAAI/bge-base-en-v1.5"),
    "Gemma2Model": _HfExamplesInfo("BAAI/bge-multilingual-gemma2"),
    "Gemma3TextModel": _HfExamplesInfo("google/embeddinggemma-300m"),
    "GritLM": _HfExamplesInfo("parasail-ai/GritLM-7B-vllm"),
    "GteModel": _HfExamplesInfo(
        "Snowflake/snowflake-arctic-embed-m-v2.0", trust_remote_code=True
    ),
    "GteNewModel": _HfExamplesInfo(
        "Alibaba-NLP/gte-base-en-v1.5",
        trust_remote_code=True,
        hf_overrides={"architectures": ["GteNewModel"]},
    ),
    "InternLM2ForRewardModel": _HfExamplesInfo(
        "internlm/internlm2-1_8b-reward", trust_remote_code=True
    ),
    "JambaForSequenceClassification": _HfExamplesInfo("ai21labs/Jamba-tiny-reward-dev"),
    "LlamaModel": _HfExamplesInfo("llama", is_available_online=False),
    "MistralModel": _HfExamplesInfo("intfloat/e5-mistral-7b-instruct"),
    "ModernBertModel": _HfExamplesInfo(
        "Alibaba-NLP/gte-modernbert-base", trust_remote_code=True
    ),
    "NomicBertModel": _HfExamplesInfo(
        "nomic-ai/nomic-embed-text-v2-moe", trust_remote_code=True
    ),
    "Qwen2Model": _HfExamplesInfo("ssmits/Qwen2-7B-Instruct-embed-base"),
    "Qwen2ForRewardModel": _HfExamplesInfo(
        "Qwen/Qwen2.5-Math-RM-72B",
        max_transformers_version="4.53",
        transformers_version_reason="HF model uses remote code that is not compatible with latest Transformers",  # noqa: E501
    ),
    "Qwen2ForProcessRewardModel": _HfExamplesInfo(
        "Qwen/Qwen2.5-Math-PRM-7B",
        max_transformers_version="4.53",
        transformers_version_reason="HF model uses remote code that is not compatible with latest Transformers",  # noqa: E501
    ),
    "RobertaModel": _HfExamplesInfo("sentence-transformers/stsb-roberta-base-v2"),
    "RobertaForMaskedLM": _HfExamplesInfo("sentence-transformers/all-roberta-large-v1"),
    "XLMRobertaModel": _HfExamplesInfo("intfloat/multilingual-e5-small"),
    "BertSpladeSparseEmbeddingModel": _HfExamplesInfo(
        "naver/splade-v3",
        hf_overrides={"architectures": ["BertSpladeSparseEmbeddingModel"]},
    ),
    # [Multimodal]
    "CLIPModel": _HfExamplesInfo("openai/clip-vit-base-patch32"),
    "LlavaNextForConditionalGeneration": _HfExamplesInfo("royokong/e5-v"),
    "Phi3VForCausalLM": _HfExamplesInfo(
        "TIGER-Lab/VLM2Vec-Full", trust_remote_code=True
    ),
    "Qwen2VLForConditionalGeneration": _HfExamplesInfo("MrLight/dse-qwen2-2b-mrl-v1"),
    "SiglipModel": _HfExamplesInfo("google/siglip-base-patch16-224"),
    "PrithviGeoSpatialMAE": _HfExamplesInfo(
        "ibm-nasa-geospatial/Prithvi-EO-2.0-300M-TL-Sen1Floods11",
        dtype="float16",
        enforce_eager=True,
        require_embed_inputs=True,
        # This is to avoid the model going OOM in CI
        max_num_seqs=32,
    ),
    "Terratorch": _HfExamplesInfo(
        "ibm-nasa-geospatial/Prithvi-EO-2.0-300M-TL-Sen1Floods11",
        dtype="float16",
        enforce_eager=True,
        require_embed_inputs=True,
        # This is to avoid the model going OOM in CI
        max_num_seqs=32,
    ),
}

_SEQUENCE_CLASSIFICATION_EXAMPLE_MODELS = {
    # [Decoder-only]
    "GPT2ForSequenceClassification": _HfExamplesInfo(
        "nie3e/sentiment-polish-gpt2-small"
    ),
    # [Cross-encoder]
    "BertForSequenceClassification": _HfExamplesInfo(
        "cross-encoder/ms-marco-MiniLM-L-6-v2"
    ),
    "BertForTokenClassification": _HfExamplesInfo("boltuix/NeuroBERT-NER"),
    "GteNewForSequenceClassification": _HfExamplesInfo(
        "Alibaba-NLP/gte-multilingual-reranker-base",
        trust_remote_code=True,
        hf_overrides={"architectures": ["GteNewForSequenceClassification"]},
    ),
    "ModernBertForSequenceClassification": _HfExamplesInfo(
        "Alibaba-NLP/gte-reranker-modernbert-base"
    ),
    "ModernBertForTokenClassification": _HfExamplesInfo(
        "disham993/electrical-ner-ModernBERT-base"
    ),
    "RobertaForSequenceClassification": _HfExamplesInfo(
        "cross-encoder/quora-roberta-base"
    ),
    "XLMRobertaForSequenceClassification": _HfExamplesInfo("BAAI/bge-reranker-v2-m3"),
}

_AUTOMATIC_CONVERTED_MODELS = {
    # Use as_seq_cls_model for automatic conversion
    "GemmaForSequenceClassification": _HfExamplesInfo(
        "BAAI/bge-reranker-v2-gemma",
        hf_overrides={
            "architectures": ["GemmaForSequenceClassification"],
            "classifier_from_token": ["Yes"],
            "method": "no_post_processing",
        },
    ),
    "LlamaForSequenceClassification": _HfExamplesInfo(
        "Skywork/Skywork-Reward-V2-Llama-3.2-1B"
    ),
    "Qwen2ForSequenceClassification": _HfExamplesInfo("jason9693/Qwen2.5-1.5B-apeach"),
    "Qwen3ForSequenceClassification": _HfExamplesInfo(
        "tomaarsen/Qwen3-Reranker-0.6B-seq-cls"
    ),
}

_MULTIMODAL_EXAMPLE_MODELS = {
    # [Decoder-only]
    "AriaForConditionalGeneration": _HfExamplesInfo("rhymes-ai/Aria"),
<<<<<<< HEAD
    "AyaVisionForConditionalGeneration": _HfExamplesInfo("CohereForAI/aya-vision-8b"),
    "BagelForConditionalGeneration": _HfExamplesInfo("ByteDance-Seed/BAGEL-7B-MoT"),
=======
    "AyaVisionForConditionalGeneration": _HfExamplesInfo("CohereLabs/aya-vision-8b"),
>>>>>>> 64763823
    "BeeForConditionalGeneration": _HfExamplesInfo(
        "Open-Bee/Bee-8B-RL",
        trust_remote_code=True,
    ),
    "Blip2ForConditionalGeneration": _HfExamplesInfo(
        "Salesforce/blip2-opt-2.7b",
        extras={"6b": "Salesforce/blip2-opt-6.7b"},
    ),
    "ChameleonForConditionalGeneration": _HfExamplesInfo("facebook/chameleon-7b"),
    "Cohere2VisionForConditionalGeneration": _HfExamplesInfo(
        "CohereLabs/command-a-vision-07-2025"
    ),
    "DeepseekVLV2ForCausalLM": _HfExamplesInfo(
        "deepseek-ai/deepseek-vl2-tiny",
        extras={"fork": "Isotr0py/deepseek-vl2-tiny"},
        max_transformers_version="4.48",
        transformers_version_reason="HF model is not compatible.",
        hf_overrides={"architectures": ["DeepseekVLV2ForCausalLM"]},
    ),
    "DeepseekOCRForCausalLM": _HfExamplesInfo(
        "deepseek-ai/DeepSeek-OCR",
    ),
    "DotsOCRForCausalLM": _HfExamplesInfo(
        "rednote-hilab/dots.ocr", trust_remote_code=True
    ),
    "Emu3ForConditionalGeneration": _HfExamplesInfo("BAAI/Emu3-Chat-hf"),
    "Ernie4_5_VLMoeForConditionalGeneration": _HfExamplesInfo(
        "baidu/ERNIE-4.5-VL-28B-A3B-PT",
        trust_remote_code=True,
    ),
    "FuyuForCausalLM": _HfExamplesInfo("adept/fuyu-8b"),
    "Gemma3ForConditionalGeneration": _HfExamplesInfo("google/gemma-3-4b-it"),
    "Gemma3nForConditionalGeneration": _HfExamplesInfo("google/gemma-3n-E2B-it"),
    "GraniteSpeechForConditionalGeneration": _HfExamplesInfo(
        "ibm-granite/granite-speech-3.3-2b"
    ),
    "GLM4VForCausalLM": _HfExamplesInfo(
        "zai-org/glm-4v-9b",
        trust_remote_code=True,
        hf_overrides={"architectures": ["GLM4VForCausalLM"]},
    ),
    "Glm4vForConditionalGeneration": _HfExamplesInfo("zai-org/GLM-4.1V-9B-Thinking"),
    "Glm4vMoeForConditionalGeneration": _HfExamplesInfo("zai-org/GLM-4.5V"),
    "H2OVLChatModel": _HfExamplesInfo(
        "h2oai/h2ovl-mississippi-800m",
        trust_remote_code=True,
        extras={"2b": "h2oai/h2ovl-mississippi-2b"},
        max_transformers_version="4.48",
        transformers_version_reason="HF model is not compatible.",
    ),
    "HCXVisionForCausalLM": _HfExamplesInfo(
        "naver-hyperclovax/HyperCLOVAX-SEED-Vision-Instruct-3B",
        trust_remote_code=True,
    ),
    "HunYuanVLForConditionalGeneration": _HfExamplesInfo(
        "tencent/HunyuanOCR",
        is_available_online=False,
    ),
    "Idefics3ForConditionalGeneration": _HfExamplesInfo(
        "HuggingFaceM4/Idefics3-8B-Llama3",
        extras={"tiny": "HuggingFaceTB/SmolVLM-256M-Instruct"},
    ),
    "InternS1ForConditionalGeneration": _HfExamplesInfo(
        "internlm/Intern-S1", trust_remote_code=True
    ),
    "InternVLChatModel": _HfExamplesInfo(
        "OpenGVLab/InternVL2-1B",
        extras={
            "2B": "OpenGVLab/InternVL2-2B",
            "3.0": "OpenGVLab/InternVL3-1B",
            "3.5-qwen3": "OpenGVLab/InternVL3_5-1B",
            "3.5-qwen3moe": "OpenGVLab/InternVL3_5-30B-A3B",
            "3.5-gptoss": "OpenGVLab/InternVL3_5-GPT-OSS-20B-A4B-Preview",
        },
        trust_remote_code=True,
    ),
    "InternVLForConditionalGeneration": _HfExamplesInfo("OpenGVLab/InternVL3-1B-hf"),
    "KeyeForConditionalGeneration": _HfExamplesInfo(
        "Kwai-Keye/Keye-VL-8B-Preview",
        trust_remote_code=True,
    ),
    "KeyeVL1_5ForConditionalGeneration": _HfExamplesInfo(
        "Kwai-Keye/Keye-VL-1_5-8B",
        trust_remote_code=True,
    ),
    "KimiVLForConditionalGeneration": _HfExamplesInfo(
        "moonshotai/Kimi-VL-A3B-Instruct",
        extras={"thinking": "moonshotai/Kimi-VL-A3B-Thinking"},
        trust_remote_code=True,
        max_transformers_version="4.53.3",
        transformers_version_reason="HF model uses deprecated transformers API "
        "(PytorchGELUTanh, DynamicCache.seen_tokens, and more). See: "
        "https://huggingface.co/moonshotai/Kimi-VL-A3B-Instruct/discussions/31",
    ),
    "LightOnOCRForConditionalGeneration": _HfExamplesInfo(
        "lightonai/LightOnOCR-1B",
        is_available_online=False,
    ),
    "Llama4ForConditionalGeneration": _HfExamplesInfo(
        "meta-llama/Llama-4-Scout-17B-16E-Instruct",
        max_model_len=10240,
        extras={"llama-guard-4": "meta-llama/Llama-Guard-4-12B"},
    ),
    "LlavaForConditionalGeneration": _HfExamplesInfo(
        "llava-hf/llava-1.5-7b-hf",
        extras={
            "mistral": "mistral-community/pixtral-12b",
            "mistral-fp8": "nm-testing/pixtral-12b-FP8-dynamic",
        },
    ),
    "LlavaNextForConditionalGeneration": _HfExamplesInfo(
        "llava-hf/llava-v1.6-mistral-7b-hf"
    ),
    "LlavaNextVideoForConditionalGeneration": _HfExamplesInfo(
        "llava-hf/LLaVA-NeXT-Video-7B-hf"
    ),
    "LlavaOnevisionForConditionalGeneration": _HfExamplesInfo(
        "llava-hf/llava-onevision-qwen2-0.5b-ov-hf"
    ),
    "MantisForConditionalGeneration": _HfExamplesInfo(
        "TIGER-Lab/Mantis-8B-siglip-llama3",
        max_transformers_version="4.48",
        transformers_version_reason="HF model is not compatible.",
        hf_overrides={"architectures": ["MantisForConditionalGeneration"]},
    ),
    "MiDashengLMModel": _HfExamplesInfo(
        "mispeech/midashenglm-7b", trust_remote_code=True
    ),
    "MiniCPMO": _HfExamplesInfo("openbmb/MiniCPM-o-2_6", trust_remote_code=True),
    "MiniCPMV": _HfExamplesInfo(
        "openbmb/MiniCPM-Llama3-V-2_5",
        extras={
            "2.6": "openbmb/MiniCPM-V-2_6",
            "4.0": "openbmb/MiniCPM-V-4",
            "4.5": "openbmb/MiniCPM-V-4_5",
        },
        trust_remote_code=True,
    ),
    "MiniMaxVL01ForConditionalGeneration": _HfExamplesInfo(
        "MiniMaxAI/MiniMax-VL-01",
        trust_remote_code=True,
    ),
    "Mistral3ForConditionalGeneration": _HfExamplesInfo(
        "mistralai/Mistral-Small-3.1-24B-Instruct-2503",
        extras={"fp8": "nm-testing/Mistral-Small-3.1-24B-Instruct-2503-FP8-dynamic"},
    ),
    "MolmoForCausalLM": _HfExamplesInfo(
        "allenai/Molmo-7B-D-0924",
        max_transformers_version="4.48",
        transformers_version_reason="Incorrectly-detected `tensorflow` import.",
        extras={"olmo": "allenai/Molmo-7B-O-0924"},
        trust_remote_code=True,
    ),
    "NVLM_D": _HfExamplesInfo("nvidia/NVLM-D-72B", trust_remote_code=True),
    "Llama_Nemotron_Nano_VL": _HfExamplesInfo(
        "nvidia/Llama-3.1-Nemotron-Nano-VL-8B-V1",
        trust_remote_code=True,
    ),
    "NemotronH_Nano_VL_V2": _HfExamplesInfo(
        "nano_vl_dummy", is_available_online=False, trust_remote_code=True
    ),
    "OpenCUAForConditionalGeneration": _HfExamplesInfo(
        "xlangai/OpenCUA-7B", trust_remote_code=True
    ),
    "Ovis": _HfExamplesInfo(
        "AIDC-AI/Ovis2-1B",
        trust_remote_code=True,
        max_transformers_version="4.53",
        transformers_version_reason="HF model is not compatible",
        extras={
            "1.6-llama": "AIDC-AI/Ovis1.6-Llama3.2-3B",
            "1.6-gemma": "AIDC-AI/Ovis1.6-Gemma2-9B",
        },
    ),
    "Ovis2_5": _HfExamplesInfo("AIDC-AI/Ovis2.5-2B", trust_remote_code=True),
    "PaddleOCRVLForConditionalGeneration": _HfExamplesInfo(
        "PaddlePaddle/PaddleOCR-VL",
        trust_remote_code=True,
    ),
    "PaliGemmaForConditionalGeneration": _HfExamplesInfo(
        "google/paligemma-3b-mix-224",
        extras={"v2": "google/paligemma2-3b-ft-docci-448"},
    ),
    "Phi3VForCausalLM": _HfExamplesInfo(
        "microsoft/Phi-3-vision-128k-instruct",
        trust_remote_code=True,
        max_transformers_version="4.48",
        transformers_version_reason="Use of deprecated imports which have been removed.",  # noqa: E501
        extras={"phi3.5": "microsoft/Phi-3.5-vision-instruct"},
    ),
    "Phi4MMForCausalLM": _HfExamplesInfo(
        "microsoft/Phi-4-multimodal-instruct", trust_remote_code=True
    ),
    "PixtralForConditionalGeneration": _HfExamplesInfo(
        "mistralai/Pixtral-12B-2409",
        extras={
            "mistral-large-3": "mistralai/Mistral-Large-3-675B-Instruct-2512-NVFP4",
            "ministral-3": "mistralai/Ministral-3-3B-Instruct-2512",
        },
        tokenizer_mode="mistral",
        # TODO: revert once Mistral-Large-3 and Ministral-3 are publicly available.
        is_available_online=False,
    ),
    "QwenVLForConditionalGeneration": _HfExamplesInfo(
        "Qwen/Qwen-VL",
        extras={"chat": "Qwen/Qwen-VL-Chat"},
        trust_remote_code=True,
        max_transformers_version="4.53.3",
        transformers_version_reason="Use of deprecated imports which have been removed.",  # noqa: E501
        hf_overrides={"architectures": ["QwenVLForConditionalGeneration"]},
    ),
    "Qwen2AudioForConditionalGeneration": _HfExamplesInfo(
        "Qwen/Qwen2-Audio-7B-Instruct"
    ),
    "Qwen2VLForConditionalGeneration": _HfExamplesInfo("Qwen/Qwen2-VL-2B-Instruct"),
    "Qwen2_5_VLForConditionalGeneration": _HfExamplesInfo(
        "Qwen/Qwen2.5-VL-3B-Instruct",
        max_model_len=4096,
    ),
    "Qwen2_5OmniModel": _HfExamplesInfo("Qwen/Qwen2.5-Omni-3B"),
    "Qwen2_5OmniForConditionalGeneration": _HfExamplesInfo("Qwen/Qwen2.5-Omni-7B-AWQ"),
    "Qwen3VLForConditionalGeneration": _HfExamplesInfo(
        "Qwen/Qwen3-VL-4B-Instruct",
        max_model_len=4096,
        min_transformers_version="4.57",
    ),
    "Qwen3VLMoeForConditionalGeneration": _HfExamplesInfo(
        "Qwen/Qwen3-VL-30B-A3B-Instruct",
        max_model_len=4096,
        min_transformers_version="4.57",
    ),
    "Qwen3OmniMoeForConditionalGeneration": _HfExamplesInfo(
        "Qwen/Qwen3-Omni-30B-A3B-Instruct",
        max_model_len=4096,
        min_transformers_version="4.57",
    ),
    "RForConditionalGeneration": _HfExamplesInfo("YannQi/R-4B", trust_remote_code=True),
    "SkyworkR1VChatModel": _HfExamplesInfo(
        "Skywork/Skywork-R1V-38B", trust_remote_code=True
    ),
    "SmolVLMForConditionalGeneration": _HfExamplesInfo(
        "HuggingFaceTB/SmolVLM2-2.2B-Instruct"
    ),
    "Step3VLForConditionalGeneration": _HfExamplesInfo(
        "stepfun-ai/step3", trust_remote_code=True
    ),
    "UltravoxModel": _HfExamplesInfo(
        "fixie-ai/ultravox-v0_5-llama-3_2-1b",
        trust_remote_code=True,
    ),
    "TarsierForConditionalGeneration": _HfExamplesInfo("omni-research/Tarsier-7b"),
    "Tarsier2ForConditionalGeneration": _HfExamplesInfo(
        "omni-research/Tarsier2-Recap-7b",
        hf_overrides={
            "architectures": ["Tarsier2ForConditionalGeneration"],
            "model_type": "tarsier2",
        },
    ),
    "VoxtralForConditionalGeneration": _HfExamplesInfo(
        "mistralai/Voxtral-Mini-3B-2507",
        # disable this temporarily until we support HF format
        is_available_online=False,
    ),
    # [Encoder-decoder]
    "WhisperForConditionalGeneration": _HfExamplesInfo("openai/whisper-large-v3"),
    # [Cross-encoder]
    "JinaVLForRanking": _HfExamplesInfo("jinaai/jina-reranker-m0"),
}


_SPECULATIVE_DECODING_EXAMPLE_MODELS = {
    "MedusaModel": _HfExamplesInfo(
        "JackFram/llama-68m", speculative_model="abhigoyal/vllm-medusa-llama-68m-random"
    ),
    # Temporarily disabled.
    # TODO(woosuk): Re-enable this once the MLP Speculator is supported in V1.
    # "MLPSpeculatorPreTrainedModel": _HfExamplesInfo(
    #     "JackFram/llama-160m",
    #     speculative_model="ibm-ai-platform/llama-160m-accelerator"
    # ),
    "DeepSeekMTPModel": _HfExamplesInfo(
        "luccafong/deepseek_mtp_main_random",
        speculative_model="luccafong/deepseek_mtp_draft_random",
        trust_remote_code=True,
    ),
    "EagleDeepSeekMTPModel": _HfExamplesInfo(
        "eagle618/deepseek-v3-random",
        speculative_model="eagle618/eagle-deepseek-v3-random",
        trust_remote_code=True,
    ),
    "EagleLlamaForCausalLM": _HfExamplesInfo(
        "meta-llama/Meta-Llama-3-8B-Instruct",
        trust_remote_code=True,
        speculative_model="yuhuili/EAGLE-LLaMA3-Instruct-8B",
        tokenizer="meta-llama/Meta-Llama-3-8B-Instruct",
    ),
    "Eagle3LlamaForCausalLM": _HfExamplesInfo(
        "meta-llama/Llama-3.1-8B-Instruct",
        trust_remote_code=True,
        speculative_model="yuhuili/EAGLE3-LLaMA3.1-Instruct-8B",
        tokenizer="meta-llama/Llama-3.1-8B-Instruct",
        use_original_num_layers=True,
        max_model_len=10240,
    ),
    "EagleMistralLarge3ForCausalLM": _HfExamplesInfo(
        "mistralai/Mistral-Large-3-675B-Instruct-2512",
        speculative_model="mistralai/Mistral-Large-3-675B-Instruct-2512-Eagle",
        is_available_online=False,
    ),
    "LlamaForCausalLMEagle3": _HfExamplesInfo(
        "Qwen/Qwen3-8B",
        trust_remote_code=True,
        speculative_model="AngelSlim/Qwen3-8B_eagle3",
        tokenizer="Qwen/Qwen3-8B",
        use_original_num_layers=True,
    ),
    "EagleLlama4ForCausalLM": _HfExamplesInfo(
        "morgendave/EAGLE-Llama-4-Scout-17B-16E-Instruct",
        trust_remote_code=True,
        speculative_model="morgendave/EAGLE-Llama-4-Scout-17B-16E-Instruct",
        tokenizer="meta-llama/Llama-4-Scout-17B-16E-Instruct",
    ),
    "EagleMiniCPMForCausalLM": _HfExamplesInfo(
        "openbmb/MiniCPM-1B-sft-bf16",
        trust_remote_code=True,
        speculative_model="openbmb/MiniCPM-2B-sft-bf16",
        speculative_method="eagle",
        tokenizer="openbmb/MiniCPM-2B-sft-bf16",
    ),
    "ErnieMTPModel": _HfExamplesInfo(
        "baidu/ERNIE-4.5-21B-A3B-PT",
        trust_remote_code=True,
        speculative_model="baidu/ERNIE-4.5-21B-A3B-PT",
    ),
    "Glm4MoeMTPModel": _HfExamplesInfo(
        "zai-org/GLM-4.5",
        speculative_model="zai-org/GLM-4.5",
    ),
    "LongCatFlashMTPModel": _HfExamplesInfo(
        "meituan-longcat/LongCat-Flash-Chat",
        trust_remote_code=True,
        speculative_model="meituan-longcat/LongCat-Flash-Chat",
    ),
    "MiMoMTPModel": _HfExamplesInfo(
        "XiaomiMiMo/MiMo-7B-RL",
        trust_remote_code=True,
        speculative_model="XiaomiMiMo/MiMo-7B-RL",
    ),
    "Eagle3Qwen2_5vlForCausalLM": _HfExamplesInfo(
        "Qwen/Qwen2.5-VL-7B-Instruct",
        speculative_model="Rayzl/qwen2.5-vl-7b-eagle3-sgl",
    ),
    "Eagle3Qwen3vlForCausalLM": _HfExamplesInfo(
        "Qwen/Qwen3-VL-8B-Instruct",
        speculative_model="taobao-mnn/Qwen3-VL-8B-Instruct-Eagle3",
    ),
    "Qwen3NextMTP": _HfExamplesInfo(
        "Qwen/Qwen3-Next-80B-A3B-Instruct", min_transformers_version="4.56.3"
    ),
}

_TRANSFORMERS_BACKEND_MODELS = {
    "TransformersEmbeddingModel": _HfExamplesInfo(
        "BAAI/bge-base-en-v1.5", min_transformers_version="5.0.0.dev"
    ),
    "TransformersForSequenceClassification": _HfExamplesInfo(
        "papluca/xlm-roberta-base-language-detection",
        min_transformers_version="5.0.0.dev",
    ),
    "TransformersForCausalLM": _HfExamplesInfo(
        "hmellor/Ilama-3.2-1B", trust_remote_code=True
    ),
    "TransformersMultiModalForCausalLM": _HfExamplesInfo("BAAI/Emu3-Chat-hf"),
    "TransformersMoEForCausalLM": _HfExamplesInfo(
        "allenai/OLMoE-1B-7B-0924", min_transformers_version="5.0.0.dev"
    ),
    "TransformersMultiModalMoEForCausalLM": _HfExamplesInfo(
        "Qwen/Qwen3-VL-30B-A3B-Instruct", min_transformers_version="5.0.0.dev"
    ),
    "TransformersMoEEmbeddingModel": _HfExamplesInfo(
        "Qwen/Qwen3-30B-A3B", min_transformers_version="5.0.0.dev"
    ),
    "TransformersMoEForSequenceClassification": _HfExamplesInfo(
        "Qwen/Qwen3-30B-A3B", min_transformers_version="5.0.0.dev"
    ),
    "TransformersMultiModalEmbeddingModel": _HfExamplesInfo("google/gemma-3-4b-it"),
    "TransformersMultiModalForSequenceClassification": _HfExamplesInfo(
        "google/gemma-3-4b-it"
    ),
}

_EXAMPLE_MODELS = {
    **_TEXT_GENERATION_EXAMPLE_MODELS,
    **_EMBEDDING_EXAMPLE_MODELS,
    **_SEQUENCE_CLASSIFICATION_EXAMPLE_MODELS,
    **_MULTIMODAL_EXAMPLE_MODELS,
    **_SPECULATIVE_DECODING_EXAMPLE_MODELS,
    **_TRANSFORMERS_BACKEND_MODELS,
}


class HfExampleModels:
    def __init__(self, hf_models: Mapping[str, _HfExamplesInfo]) -> None:
        super().__init__()

        self.hf_models = hf_models

    def get_supported_archs(self) -> Set[str]:
        return self.hf_models.keys()

    def get_hf_info(self, model_arch: str) -> _HfExamplesInfo:
        try:
            return self.hf_models[model_arch]
        except KeyError:
            raise ValueError(
                f"No example model defined for {model_arch}; please update this file."
            ) from None

    def find_hf_info(self, model_id: str) -> _HfExamplesInfo:
        for info in self.hf_models.values():
            if info.default == model_id:
                return info

        # Fallback to extras
        for info in self.hf_models.values():
            if any(extra == model_id for extra in info.extras.values()):
                return info

        raise ValueError(
            f"No example model defined for {model_id}; please update this file."
        )


HF_EXAMPLE_MODELS = HfExampleModels(_EXAMPLE_MODELS)
AUTO_EXAMPLE_MODELS = HfExampleModels(_AUTOMATIC_CONVERTED_MODELS)<|MERGE_RESOLUTION|>--- conflicted
+++ resolved
@@ -581,12 +581,8 @@
 _MULTIMODAL_EXAMPLE_MODELS = {
     # [Decoder-only]
     "AriaForConditionalGeneration": _HfExamplesInfo("rhymes-ai/Aria"),
-<<<<<<< HEAD
-    "AyaVisionForConditionalGeneration": _HfExamplesInfo("CohereForAI/aya-vision-8b"),
+    "AyaVisionForConditionalGeneration": _HfExamplesInfo("CohereLabs/aya-vision-8b"),
     "BagelForConditionalGeneration": _HfExamplesInfo("ByteDance-Seed/BAGEL-7B-MoT"),
-=======
-    "AyaVisionForConditionalGeneration": _HfExamplesInfo("CohereLabs/aya-vision-8b"),
->>>>>>> 64763823
     "BeeForConditionalGeneration": _HfExamplesInfo(
         "Open-Bee/Bee-8B-RL",
         trust_remote_code=True,
