--- conflicted
+++ resolved
@@ -324,11 +324,8 @@
     "openai/whisper-large-v3",
     "omni-research/Tarsier-7b",
     "omni-research/Tarsier2-Recap-7b",
-<<<<<<< HEAD
+    "mistralai/Voxtral-Mini-3B-2507",
     "naver-clova-ix/donut-base-finetuned-docvqa",
-=======
-    "mistralai/Voxtral-Mini-3B-2507",
->>>>>>> 53415653
 ])
 @pytest.mark.parametrize("hit_rate", [0.3, 0.5, 1.0])
 @pytest.mark.parametrize("num_batches", [32])
